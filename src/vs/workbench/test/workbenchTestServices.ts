--- conflicted
+++ resolved
@@ -970,7 +970,6 @@
 		return TPromise.wrap(0);
 	}
 
-<<<<<<< HEAD
 	maximizeWindow(): TPromise<void> {
 		return TPromise.as(void 0);
 	}
@@ -983,10 +982,7 @@
 		return TPromise.as(void 0);
 	}
 
-	showMessageBoxWithCheckbox(options: Electron.MessageBoxOptions): Promise<IMessageBoxResult> {
-=======
 	showMessageBoxWithCheckbox(options: Electron.MessageBoxOptions): TPromise<IMessageBoxResult> {
->>>>>>> 367dd104
 		return TPromise.as(void 0);
 	}
 
