/*---------------------------------------------------------------------------------------------
 *  Copyright (c) Microsoft Corporation. All rights reserved.
 *  Licensed under the MIT License. See License.txt in the project root for license information.
 *--------------------------------------------------------------------------------------------*/
'use strict';

import { TPromise } from 'vs/base/common/winjs.base';
import * as errors from 'vs/base/common/errors';
import { QuickOpenController } from 'vs/workbench/browser/parts/quickopen/quickOpenController';
import { QuickInputService } from 'vs/workbench/browser/parts/quickinput/quickInput';
import { Sash, ISashEvent, IVerticalSashLayoutProvider, IHorizontalSashLayoutProvider, Orientation } from 'vs/base/browser/ui/sash/sash';
import { IPartService, Position, ILayoutOptions, Parts } from 'vs/workbench/services/part/common/partService';
import { IViewletService } from 'vs/workbench/services/viewlet/browser/viewlet';
import { IStorageService, StorageScope } from 'vs/platform/storage/common/storage';
import { IContextViewService } from 'vs/platform/contextview/browser/contextView';
import { Disposable } from 'vs/base/common/lifecycle';
import { getZoomFactor } from 'vs/base/browser/browser';
import { IThemeService } from 'vs/platform/theme/common/themeService';
import { isMacintosh } from 'vs/base/common/platform';
import { memoize } from 'vs/base/common/decorators';
import { NotificationsCenter } from 'vs/workbench/browser/parts/notifications/notificationsCenter';
import { NotificationsToasts } from 'vs/workbench/browser/parts/notifications/notificationsToasts';
import { Dimension, getClientArea, size, position, hide, show } from 'vs/base/browser/dom';
import { IEditorGroupsService } from 'vs/workbench/services/group/common/editorGroupsService';
import { EditorPart } from 'vs/workbench/browser/parts/editor/editorPart';
import { TitlebarPart } from 'vs/workbench/browser/parts/titlebar/titlebarPart';
import { ActivitybarPart } from 'vs/workbench/browser/parts/activitybar/activitybarPart';
import { SidebarPart } from 'vs/workbench/browser/parts/sidebar/sidebarPart';
import { PanelPart } from 'vs/workbench/browser/parts/panel/panelPart';
import { StatusbarPart } from 'vs/workbench/browser/parts/statusbar/statusbarPart';

const TITLE_BAR_HEIGHT = 22;
const STATUS_BAR_HEIGHT = 22;
const ACTIVITY_BAR_WIDTH = 50;

const MIN_SIDEBAR_PART_WIDTH = 170;
const DEFAULT_SIDEBAR_PART_WIDTH = 300;
const HIDE_SIDEBAR_WIDTH_THRESHOLD = 50;

const MIN_PANEL_PART_HEIGHT = 77;
const MIN_PANEL_PART_WIDTH = 300;
const DEFAULT_PANEL_PART_SIZE = 350;
const DEFAULT_PANEL_SIZE_COEFFICIENT = 0.4;
const PANEL_SIZE_BEFORE_MAXIMIZED_BOUNDARY = 0.7;
const HIDE_PANEL_HEIGHT_THRESHOLD = 50;
const HIDE_PANEL_WIDTH_THRESHOLD = 100;
<<<<<<< HEAD
const TITLE_BAR_HEIGHT = isMacintosh ? 22 : 29;
const STATUS_BAR_HEIGHT = 22;
const ACTIVITY_BAR_WIDTH = 50;

interface PartLayoutInfo {
	titlebar: { height: number; };
	activitybar: { width: number; };
	sidebar: { minWidth: number; };
	panel: { minHeight: number; minWidth: number; };
	editor: { minWidth: number; minHeight: number; };
	statusbar: { height: number; };
}
=======
>>>>>>> d2b6bbb4

/**
 * The workbench layout is responsible to lay out all parts that make the Workbench.
 */
export class WorkbenchLayout extends Disposable implements IVerticalSashLayoutProvider, IHorizontalSashLayoutProvider {

	private static readonly sashXOneWidthSettingsKey = 'workbench.sidebar.width';
	private static readonly sashXTwoWidthSettingsKey = 'workbench.panel.width';
	private static readonly sashYHeightSettingsKey = 'workbench.panel.height';
	private static readonly panelSizeBeforeMaximizedKey = 'workbench.panel.sizeBeforeMaximized';

<<<<<<< HEAD
	private parent: HTMLElement;
	private workbenchContainer: HTMLElement;
	private titlebar: Part;
	private menubar: Part;
	private activitybar: Part;
	private editor: Part;
	private sidebar: Part;
	private panel: Part;
	private statusbar: Part;
	private quickopen: QuickOpenController;
	private quickInput: QuickInputService;
	private notificationsCenter: NotificationsCenter;
	private notificationsToasts: NotificationsToasts;
	private toUnbind: IDisposable[];
=======
>>>>>>> d2b6bbb4
	private workbenchSize: Dimension;

	private sashXOne: Sash;
	private sashXTwo: Sash;
	private sashY: Sash;

	private _sidebarWidth: number;
	private sidebarHeight: number;
	private titlebarBaseHeight: number;
	private titlebarHeight: number;
	private statusbarHeight: number;
	private panelSizeBeforeMaximized: number;
	private panelMaximized: boolean;
	private _panelHeight: number;
	private _panelWidth: number;

	// Take parts as an object bag since instatation service does not have typings for constructors with 9+ arguments
	constructor(
<<<<<<< HEAD
		parent: HTMLElement,
		workbenchContainer: HTMLElement,
		parts: {
			titlebar: Part,
			menubar: Part,
			activitybar: Part,
			editor: Part,
			sidebar: Part,
			panel: Part,
			statusbar: Part
=======
		private parent: HTMLElement,
		private workbenchContainer: HTMLElement,
		private parts: {
			titlebar: TitlebarPart,
			activitybar: ActivitybarPart,
			editor: EditorPart,
			sidebar: SidebarPart,
			panel: PanelPart,
			statusbar: StatusbarPart
>>>>>>> d2b6bbb4
		},
		private quickopen: QuickOpenController,
		private quickInput: QuickInputService,
		private notificationsCenter: NotificationsCenter,
		private notificationsToasts: NotificationsToasts,
		@IStorageService private storageService: IStorageService,
		@IContextViewService private contextViewService: IContextViewService,
		@IPartService private partService: IPartService,
		@IViewletService private viewletService: IViewletService,
		@IThemeService private themeService: IThemeService,
		@IEditorGroupsService private editorGroupService: IEditorGroupsService
	) {
<<<<<<< HEAD
		this.parent = parent;
		this.workbenchContainer = workbenchContainer;
		this.titlebar = parts.titlebar;
		this.menubar = parts.menubar;
		this.activitybar = parts.activitybar;
		this.editor = parts.editor;
		this.sidebar = parts.sidebar;
		this.panel = parts.panel;
		this.statusbar = parts.statusbar;
		this.quickopen = quickopen;
		this.quickInput = quickInput;
		this.notificationsCenter = notificationsCenter;
		this.notificationsToasts = notificationsToasts;
		this.toUnbind = [];
		this.panelSizeBeforeMaximized = this.storageService.getInteger(WorkbenchLayout.panelSizeBeforeMaximizedKey, StorageScope.GLOBAL, 0);
		this.panelMaximized = false;
=======
		super();
>>>>>>> d2b6bbb4

		// Restore state
		this.restorePreviousState();

		// Create layout sashes
		this.sashXOne = new Sash(this.workbenchContainer, this, { baseSize: 5 });
		this.sashXTwo = new Sash(this.workbenchContainer, this, { baseSize: 5 });
		this.sashY = new Sash(this.workbenchContainer, this, { baseSize: 4, orientation: Orientation.HORIZONTAL });

		this.registerListeners();
	}

	private restorePreviousState(): void {
		this._sidebarWidth = Math.max(this.partLayoutInfo.sidebar.minWidth, this.storageService.getInteger(WorkbenchLayout.sashXOneWidthSettingsKey, StorageScope.GLOBAL, DEFAULT_SIDEBAR_PART_WIDTH));

		this._panelWidth = Math.max(this.partLayoutInfo.panel.minWidth, this.storageService.getInteger(WorkbenchLayout.sashXTwoWidthSettingsKey, StorageScope.GLOBAL, DEFAULT_PANEL_PART_SIZE));
		this._panelHeight = Math.max(this.partLayoutInfo.panel.minHeight, this.storageService.getInteger(WorkbenchLayout.sashYHeightSettingsKey, StorageScope.GLOBAL, DEFAULT_PANEL_PART_SIZE));

		this.panelMaximized = false;
		this.panelSizeBeforeMaximized = this.storageService.getInteger(WorkbenchLayout.panelSizeBeforeMaximizedKey, StorageScope.GLOBAL, 0);
	}

	private registerListeners(): void {
		this._register(this.themeService.onThemeChange(_ => this.layout()));
		this._register(this.parts.editor.onDidPreferredSizeChange(() => this.onDidPreferredSizeChange()));

		this.onMaximizeChange(false);

		this.registerSashListeners();
	}

	private onDidPreferredSizeChange(): void {
		if (this.workbenchSize && (this.sidebarWidth || this.panelHeight)) {
			if (this.editorGroupService.count > 1) {
				const preferredEditorPartSize = this.parts.editor.preferredSize;

				const sidebarOverflow = this.workbenchSize.width - this.sidebarWidth < preferredEditorPartSize.width;

				let panelOverflow = false;
				if (this.partService.getPanelPosition() === Position.RIGHT) {
					panelOverflow = this.workbenchSize.width - this.panelWidth - this.sidebarWidth < preferredEditorPartSize.width;
				} else {
					panelOverflow = this.workbenchSize.height - this.panelHeight < preferredEditorPartSize.height;
				}

				// Trigger a layout if we detect that either sidebar or panel overflow
				// as a matter of a new editor group being added to the editor part
				if (sidebarOverflow || panelOverflow) {
					this.layout();
				}
			}
		}
	}

	private get activitybarWidth(): number {
		if (this.partService.isVisible(Parts.ACTIVITYBAR_PART)) {
			return this.partLayoutInfo.activitybar.width;
		}

		return 0;
	}

	private get panelHeight(): number {
		const panelPosition = this.partService.getPanelPosition();
		if (panelPosition === Position.RIGHT) {
			return this.sidebarHeight;
		}

		return this._panelHeight;
	}

	private set panelHeight(value: number) {
		this._panelHeight = Math.min(this.computeMaxPanelHeight(), Math.max(this.partLayoutInfo.panel.minHeight, value));
	}

	private get panelWidth(): number {
		const panelPosition = this.partService.getPanelPosition();
		if (panelPosition === Position.BOTTOM) {
			return this.workbenchSize.width - this.activitybarWidth - this.sidebarWidth;
		}

		return this._panelWidth;
	}

	private set panelWidth(value: number) {
		this._panelWidth = Math.min(this.computeMaxPanelWidth(), Math.max(this.partLayoutInfo.panel.minWidth, value));
	}

	private computeMaxPanelWidth(): number {
		let minSidebarWidth: number;
		if (this.partService.isVisible(Parts.SIDEBAR_PART)) {
			if (this.partService.getSideBarPosition() === Position.LEFT) {
				minSidebarWidth = this.partLayoutInfo.sidebar.minWidth;
			} else {
				minSidebarWidth = this.sidebarWidth;
			}
		} else {
			minSidebarWidth = 0;
		}

		return Math.max(this.partLayoutInfo.panel.minWidth, this.workbenchSize.width - this.parts.editor.preferredSize.width - minSidebarWidth - this.activitybarWidth);
	}

	private computeMaxPanelHeight(): number {
		return Math.max(this.partLayoutInfo.panel.minHeight, this.sidebarHeight /* simplification for: window.height - status.height - title-height */ - this.parts.editor.preferredSize.height);
	}

	private get sidebarWidth(): number {
		if (this.partService.isVisible(Parts.SIDEBAR_PART)) {
			return this._sidebarWidth;
		}

		return 0;
	}

	private set sidebarWidth(value: number) {
		const panelMinWidth = this.partService.getPanelPosition() === Position.RIGHT && this.partService.isVisible(Parts.PANEL_PART) ? this.partLayoutInfo.panel.minWidth : 0;
		const maxSidebarWidth = this.workbenchSize.width - this.activitybarWidth - this.parts.editor.preferredSize.width - panelMinWidth;

		this._sidebarWidth = Math.max(this.partLayoutInfo.sidebar.minWidth, Math.min(maxSidebarWidth, value));
	}

	@memoize
	private get partLayoutInfo() {
		return {
			titlebar: {
				height: TITLE_BAR_HEIGHT
			},
			activitybar: {
				width: ACTIVITY_BAR_WIDTH
			},
			sidebar: {
				minWidth: MIN_SIDEBAR_PART_WIDTH
			},
			panel: {
				minHeight: MIN_PANEL_PART_HEIGHT,
				minWidth: MIN_PANEL_PART_WIDTH
			},
			statusbar: {
				height: STATUS_BAR_HEIGHT
			}
		};
	}

	private registerSashListeners(): void {
		let startX: number = 0;
		let startY: number = 0;
		let startXTwo: number = 0;
		let startSidebarWidth: number;
		let startPanelHeight: number;
		let startPanelWidth: number;

		this._register(this.sashXOne.onDidStart((e: ISashEvent) => {
			startSidebarWidth = this.sidebarWidth;
			startX = e.startX;
		}));

		this._register(this.sashY.onDidStart((e: ISashEvent) => {
			startPanelHeight = this.panelHeight;
			startY = e.startY;
		}));

		this._register(this.sashXTwo.onDidStart((e: ISashEvent) => {
			startPanelWidth = this.panelWidth;
			startXTwo = e.startX;
		}));

		this._register(this.sashXOne.onDidChange((e: ISashEvent) => {
			let doLayout = false;
			let sidebarPosition = this.partService.getSideBarPosition();
			let isSidebarVisible = this.partService.isVisible(Parts.SIDEBAR_PART);
			let newSashWidth = (sidebarPosition === Position.LEFT) ? startSidebarWidth + e.currentX - startX : startSidebarWidth - e.currentX + startX;
			let promise = TPromise.wrap<void>(null);

			// Sidebar visible
			if (isSidebarVisible) {

				// Automatically hide side bar when a certain threshold is met
				if (newSashWidth + HIDE_SIDEBAR_WIDTH_THRESHOLD < this.partLayoutInfo.sidebar.minWidth) {
					let dragCompensation = this.partLayoutInfo.sidebar.minWidth - HIDE_SIDEBAR_WIDTH_THRESHOLD;
					promise = this.partService.setSideBarHidden(true);
					startX = (sidebarPosition === Position.LEFT) ? Math.max(this.activitybarWidth, e.currentX - dragCompensation) : Math.min(e.currentX + dragCompensation, this.workbenchSize.width - this.activitybarWidth);
					this.sidebarWidth = startSidebarWidth; // when restoring sidebar, restore to the sidebar width we started from
				}

				// Otherwise size the sidebar accordingly
				else {
					this.sidebarWidth = Math.max(this.partLayoutInfo.sidebar.minWidth, newSashWidth); // Sidebar can not become smaller than MIN_PART_WIDTH
					doLayout = newSashWidth >= this.partLayoutInfo.sidebar.minWidth;
				}
			}

			// Sidebar hidden
			else {
				if ((sidebarPosition === Position.LEFT && e.currentX - startX >= this.partLayoutInfo.sidebar.minWidth) ||
					(sidebarPosition === Position.RIGHT && startX - e.currentX >= this.partLayoutInfo.sidebar.minWidth)) {
					startSidebarWidth = this.partLayoutInfo.sidebar.minWidth - (sidebarPosition === Position.LEFT ? e.currentX - startX : startX - e.currentX);
					this.sidebarWidth = this.partLayoutInfo.sidebar.minWidth;
					promise = this.partService.setSideBarHidden(false);
				}
			}

			if (doLayout) {
				promise.done(() => this.layout({ source: Parts.SIDEBAR_PART }), errors.onUnexpectedError);
			}
		}));

		this._register(this.sashY.onDidChange((e: ISashEvent) => {
			let doLayout = false;
			let isPanelVisible = this.partService.isVisible(Parts.PANEL_PART);
			let newSashHeight = startPanelHeight - (e.currentY - startY);
			let promise = TPromise.wrap<void>(null);

			// Panel visible
			if (isPanelVisible) {

				// Automatically hide panel when a certain threshold is met
				if (newSashHeight + HIDE_PANEL_HEIGHT_THRESHOLD < this.partLayoutInfo.panel.minHeight) {
					let dragCompensation = this.partLayoutInfo.panel.minHeight - HIDE_PANEL_HEIGHT_THRESHOLD;
					promise = this.partService.setPanelHidden(true);
					startY = Math.min(this.sidebarHeight - this.statusbarHeight - this.titlebarHeight, e.currentY + dragCompensation);
					this.panelHeight = startPanelHeight; // when restoring panel, restore to the panel height we started from
				}

				// Otherwise size the panel accordingly
				else {
					this.panelHeight = Math.max(this.partLayoutInfo.panel.minHeight, newSashHeight); // Panel can not become smaller than MIN_PART_HEIGHT
					doLayout = newSashHeight >= this.partLayoutInfo.panel.minHeight;
				}
			}

			// Panel hidden
			else {
				if (startY - e.currentY >= this.partLayoutInfo.panel.minHeight) {
					startPanelHeight = 0;
					this.panelHeight = this.partLayoutInfo.panel.minHeight;
					promise = this.partService.setPanelHidden(false);
				}
			}

			if (doLayout) {
				promise.done(() => this.layout({ source: Parts.PANEL_PART }), errors.onUnexpectedError);
			}
		}));

		this._register(this.sashXTwo.onDidChange((e: ISashEvent) => {
			let doLayout = false;
			let isPanelVisible = this.partService.isVisible(Parts.PANEL_PART);
			let newSashWidth = startPanelWidth - (e.currentX - startXTwo);
			let promise = TPromise.wrap<void>(null);

			// Panel visible
			if (isPanelVisible) {

				// Automatically hide panel when a certain threshold is met
				if (newSashWidth + HIDE_PANEL_WIDTH_THRESHOLD < this.partLayoutInfo.panel.minWidth) {
					let dragCompensation = this.partLayoutInfo.panel.minWidth - HIDE_PANEL_WIDTH_THRESHOLD;
					promise = this.partService.setPanelHidden(true);
					startXTwo = Math.min(this.workbenchSize.width - this.activitybarWidth, e.currentX + dragCompensation);
					this.panelWidth = startPanelWidth; // when restoring panel, restore to the panel height we started from
				}

				// Otherwise size the panel accordingly
				else {
					this.panelWidth = newSashWidth;
					doLayout = newSashWidth >= this.partLayoutInfo.panel.minWidth;
				}
			}

			// Panel hidden
			else {
				if (startXTwo - e.currentX >= this.partLayoutInfo.panel.minWidth) {
					startPanelWidth = 0;
					this.panelWidth = this.partLayoutInfo.panel.minWidth;
					promise = this.partService.setPanelHidden(false);
				}
			}

			if (doLayout) {
				promise.done(() => this.layout({ source: Parts.PANEL_PART }), errors.onUnexpectedError);
			}
		}));

		this._register(this.sashXOne.onDidEnd(() => {
			this.storageService.store(WorkbenchLayout.sashXOneWidthSettingsKey, this.sidebarWidth, StorageScope.GLOBAL);
		}));

		this._register(this.sashY.onDidEnd(() => {
			this.storageService.store(WorkbenchLayout.sashYHeightSettingsKey, this.panelHeight, StorageScope.GLOBAL);
		}));

		this._register(this.sashXTwo.onDidEnd(() => {
			this.storageService.store(WorkbenchLayout.sashXTwoWidthSettingsKey, this.panelWidth, StorageScope.GLOBAL);
		}));

		this._register(this.sashY.onDidReset(() => {
			this.panelHeight = this.sidebarHeight * DEFAULT_PANEL_SIZE_COEFFICIENT;
			this.storageService.store(WorkbenchLayout.sashYHeightSettingsKey, this.panelHeight, StorageScope.GLOBAL);
			this.layout();
		}));

		this._register(this.sashXOne.onDidReset(() => {
			let activeViewlet = this.viewletService.getActiveViewlet();
			let optimalWidth = activeViewlet && activeViewlet.getOptimalWidth();
			this.sidebarWidth = Math.max(optimalWidth, DEFAULT_SIDEBAR_PART_WIDTH);
			this.storageService.store(WorkbenchLayout.sashXOneWidthSettingsKey, this.sidebarWidth, StorageScope.GLOBAL);
			this.partService.setSideBarHidden(false).done(() => this.layout(), errors.onUnexpectedError);
		}));

		this._register(this.sashXTwo.onDidReset(() => {
			this.panelWidth = (this.workbenchSize.width - this.sidebarWidth - this.activitybarWidth) * DEFAULT_PANEL_SIZE_COEFFICIENT;
			this.storageService.store(WorkbenchLayout.sashXTwoWidthSettingsKey, this.panelWidth, StorageScope.GLOBAL);
			this.layout();
		}));
	}

	layout(options?: ILayoutOptions): void {
		this.workbenchSize = getClientArea(this.parent);

		const isActivityBarHidden = !this.partService.isVisible(Parts.ACTIVITYBAR_PART);
		const isTitlebarHidden = !this.partService.isVisible(Parts.TITLEBAR_PART);
		const isMenubarHidden = !this.partService.isVisible(Parts.MENUBAR_PART);
		const isPanelHidden = !this.partService.isVisible(Parts.PANEL_PART);
		const isStatusbarHidden = !this.partService.isVisible(Parts.STATUSBAR_PART);
		const isSidebarHidden = !this.partService.isVisible(Parts.SIDEBAR_PART);
		const sidebarPosition = this.partService.getSideBarPosition();
		const panelPosition = this.partService.getPanelPosition();

		// Sidebar
		if (this.sidebarWidth === -1) {
			this.sidebarWidth = this.workbenchSize.width / 5;
		}

		this.statusbarHeight = isStatusbarHidden ? 0 : this.partLayoutInfo.statusbar.height;
		this.titlebarHeight = isTitlebarHidden ? 0 : this.titlebarBaseHeight / getZoomFactor(); // adjust for zoom prevention

		this.sidebarHeight = this.workbenchSize.height - this.statusbarHeight - this.titlebarHeight;
		let sidebarSize = new Dimension(this.sidebarWidth, this.sidebarHeight);

		// Activity Bar
		let activityBarSize = new Dimension(this.activitybarWidth, sidebarSize.height);

		// Panel part
		let panelHeight: number;
		let panelWidth: number;
		const maxPanelHeight = this.computeMaxPanelHeight();
		const maxPanelWidth = this.computeMaxPanelWidth();

		if (isPanelHidden) {
			panelHeight = 0;
			panelWidth = 0;
		} else if (panelPosition === Position.BOTTOM) {
			if (this.panelHeight > 0) {
				panelHeight = Math.min(maxPanelHeight, Math.max(this.partLayoutInfo.panel.minHeight, this.panelHeight));
			} else {
				panelHeight = sidebarSize.height * DEFAULT_PANEL_SIZE_COEFFICIENT;
			}
			panelWidth = this.workbenchSize.width - sidebarSize.width - activityBarSize.width;

			if (options && options.toggleMaximizedPanel) {
				panelHeight = this.panelMaximized ? Math.max(this.partLayoutInfo.panel.minHeight, Math.min(this.panelSizeBeforeMaximized, maxPanelHeight)) : maxPanelHeight;
			}

			this.panelMaximized = panelHeight === maxPanelHeight;
			if (panelHeight / maxPanelHeight < PANEL_SIZE_BEFORE_MAXIMIZED_BOUNDARY) {
				this.panelSizeBeforeMaximized = panelHeight;
			}
		} else {
			panelHeight = sidebarSize.height;
			if (this.panelWidth > 0) {
				panelWidth = Math.min(maxPanelWidth, Math.max(this.partLayoutInfo.panel.minWidth, this.panelWidth));
			} else {
				panelWidth = (this.workbenchSize.width - activityBarSize.width - sidebarSize.width) * DEFAULT_PANEL_SIZE_COEFFICIENT;
			}

			if (options && options.toggleMaximizedPanel) {
				panelWidth = this.panelMaximized ? Math.max(this.partLayoutInfo.panel.minWidth, Math.min(this.panelSizeBeforeMaximized, maxPanelWidth)) : maxPanelWidth;
			}

			this.panelMaximized = panelWidth === maxPanelWidth;
			if (panelWidth / maxPanelWidth < PANEL_SIZE_BEFORE_MAXIMIZED_BOUNDARY) {
				this.panelSizeBeforeMaximized = panelWidth;
			}
		}
		this.storageService.store(WorkbenchLayout.panelSizeBeforeMaximizedKey, this.panelSizeBeforeMaximized, StorageScope.GLOBAL);
		const panelDimension = new Dimension(panelWidth, panelHeight);

		// Editor
		let editorSize = {
			width: 0,
			height: 0
		};

		editorSize.width = this.workbenchSize.width - sidebarSize.width - activityBarSize.width - (panelPosition === Position.RIGHT ? panelDimension.width : 0);
		editorSize.height = sidebarSize.height - (panelPosition === Position.BOTTOM ? panelDimension.height : 0);

		// Adjust for Editor Part preferred width
		const preferredEditorPartSize = this.parts.editor.preferredSize;
		if (editorSize.width < preferredEditorPartSize.width) {
			const missingPreferredEditorWidth = preferredEditorPartSize.width - editorSize.width;
			let outstandingMissingPreferredEditorWidth = missingPreferredEditorWidth;

			// Take from Panel if Panel Position on the Right and Visible
			if (!isPanelHidden && panelPosition === Position.RIGHT && (!options || options.source !== Parts.PANEL_PART)) {
				const oldPanelWidth = panelDimension.width;
				panelDimension.width = Math.max(this.partLayoutInfo.panel.minWidth, panelDimension.width - outstandingMissingPreferredEditorWidth);
				outstandingMissingPreferredEditorWidth -= oldPanelWidth - panelDimension.width;
			}

			// Take from Sidebar if Visible
			if (!isSidebarHidden && outstandingMissingPreferredEditorWidth > 0) {
				const oldSidebarWidth = sidebarSize.width;
				sidebarSize.width = Math.max(this.partLayoutInfo.sidebar.minWidth, sidebarSize.width - outstandingMissingPreferredEditorWidth);
				outstandingMissingPreferredEditorWidth -= oldSidebarWidth - sidebarSize.width;
			}

			editorSize.width += missingPreferredEditorWidth - outstandingMissingPreferredEditorWidth;
			if (!isPanelHidden && panelPosition === Position.BOTTOM) {
				panelDimension.width = editorSize.width; // ensure panel width is always following editor width
			}
		}

		// Adjust for Editor Part preferred height
		if (editorSize.height < preferredEditorPartSize.height) {
			const missingPreferredEditorHeight = preferredEditorPartSize.height - editorSize.height;
			let outstandingMissingPreferredEditorHeight = missingPreferredEditorHeight;

			// Take from Panel if Panel Position on the Bottom and Visible
			if (!isPanelHidden && panelPosition === Position.BOTTOM) {
				const oldPanelHeight = panelDimension.height;
				panelDimension.height = Math.max(this.partLayoutInfo.panel.minHeight, panelDimension.height - outstandingMissingPreferredEditorHeight);
				outstandingMissingPreferredEditorHeight -= oldPanelHeight - panelDimension.height;
			}

			editorSize.height += missingPreferredEditorHeight - outstandingMissingPreferredEditorHeight;
		}

		if (!isSidebarHidden) {
			this.sidebarWidth = sidebarSize.width;
			this.storageService.store(WorkbenchLayout.sashXOneWidthSettingsKey, this.sidebarWidth, StorageScope.GLOBAL);
		}

		if (!isPanelHidden) {
			if (panelPosition === Position.BOTTOM) {
				this.panelHeight = panelDimension.height;
				this.storageService.store(WorkbenchLayout.sashYHeightSettingsKey, this.panelHeight, StorageScope.GLOBAL);
			} else {
				this.panelWidth = panelDimension.width;
				this.storageService.store(WorkbenchLayout.sashXTwoWidthSettingsKey, this.panelWidth, StorageScope.GLOBAL);
			}
		}

		// Workbench
		position(this.workbenchContainer, 0, 0, 0, 0, 'relative');
		size(this.workbenchContainer, this.workbenchSize.width, this.workbenchSize.height);

		// Bug on Chrome: Sometimes Chrome wants to scroll the workbench container on layout changes. The fix is to reset scrolling in this case.
		const workbenchContainer = this.workbenchContainer;
		if (workbenchContainer.scrollTop > 0) {
			workbenchContainer.scrollTop = 0;
		}
		if (workbenchContainer.scrollLeft > 0) {
			workbenchContainer.scrollLeft = 0;
		}

		// Title Part
		const titleContainer = this.parts.titlebar.getContainer();
		if (isTitlebarHidden) {
			hide(titleContainer);
		} else {
			show(titleContainer);
		}

		// Menubar
		const menubarContainer = this.menubar.getContainer();
		if (isMenubarHidden) {
			hide(menubarContainer);
		} else {
			show(menubarContainer);
		}

		// Editor Part and Panel part
		const editorContainer = this.parts.editor.getContainer();
		const panelContainer = this.parts.panel.getContainer();
		size(editorContainer, editorSize.width, editorSize.height);
		size(panelContainer, panelDimension.width, panelDimension.height);

		if (panelPosition === Position.BOTTOM) {
			if (sidebarPosition === Position.LEFT) {
				position(editorContainer, this.titlebarHeight, 0, this.statusbarHeight + panelDimension.height, sidebarSize.width + activityBarSize.width);
				position(panelContainer, editorSize.height + this.titlebarHeight, 0, this.statusbarHeight, sidebarSize.width + activityBarSize.width);
			} else {
				position(editorContainer, this.titlebarHeight, sidebarSize.width, this.statusbarHeight + panelDimension.height, 0);
				position(panelContainer, editorSize.height + this.titlebarHeight, sidebarSize.width, this.statusbarHeight, 0);
			}
		} else {
			if (sidebarPosition === Position.LEFT) {
				position(editorContainer, this.titlebarHeight, panelDimension.width, this.statusbarHeight, sidebarSize.width + activityBarSize.width);
				position(panelContainer, this.titlebarHeight, 0, this.statusbarHeight, sidebarSize.width + activityBarSize.width + editorSize.width);
			} else {
				position(editorContainer, this.titlebarHeight, sidebarSize.width + activityBarSize.width + panelWidth, this.statusbarHeight, 0);
				position(panelContainer, this.titlebarHeight, sidebarSize.width + activityBarSize.width, this.statusbarHeight, editorSize.width);
			}
		}

		// Activity Bar Part
		const activitybarContainer = this.parts.activitybar.getContainer();
		size(activitybarContainer, null, activityBarSize.height);
		if (sidebarPosition === Position.LEFT) {
			this.parts.activitybar.getContainer().style.right = '';
			position(activitybarContainer, this.titlebarHeight, null, 0, 0);
		} else {
			this.parts.activitybar.getContainer().style.left = '';
			position(activitybarContainer, this.titlebarHeight, 0, 0, null);
		}
		if (isActivityBarHidden) {
			hide(activitybarContainer);
		} else {
			show(activitybarContainer);
		}

		// Sidebar Part
		const sidebarContainer = this.parts.sidebar.getContainer();
		size(sidebarContainer, sidebarSize.width, sidebarSize.height);
		const editorAndPanelWidth = editorSize.width + (panelPosition === Position.RIGHT ? panelWidth : 0);
		if (sidebarPosition === Position.LEFT) {
			position(sidebarContainer, this.titlebarHeight, editorAndPanelWidth, this.statusbarHeight, activityBarSize.width);
		} else {
			position(sidebarContainer, this.titlebarHeight, activityBarSize.width, this.statusbarHeight, editorAndPanelWidth);
		}

		// Statusbar Part
		const statusbarContainer = this.parts.statusbar.getContainer();
		position(statusbarContainer, this.workbenchSize.height - this.statusbarHeight);
		if (isStatusbarHidden) {
			hide(statusbarContainer);
		} else {
			show(statusbarContainer);
		}

		// Quick open
		this.quickopen.layout(this.workbenchSize);

		// Quick input
		this.quickInput.layout(this.workbenchSize);

		// Notifications
		this.notificationsCenter.layout(this.workbenchSize);
		this.notificationsToasts.layout(this.workbenchSize);

		// Sashes
		this.sashXOne.layout();
		if (panelPosition === Position.BOTTOM) {
			this.sashXTwo.hide();
			this.sashY.layout();
			this.sashY.show();
		} else {
			this.sashY.hide();
			this.sashXTwo.layout();
			this.sashXTwo.show();
		}

		// Propagate to Part Layouts
		this.parts.titlebar.layout(new Dimension(this.workbenchSize.width, this.titlebarHeight));
		this.parts.editor.layout(new Dimension(editorSize.width, editorSize.height));
		this.parts.sidebar.layout(sidebarSize);
		this.parts.panel.layout(panelDimension);
		this.parts.activitybar.layout(activityBarSize);

		// Propagate to Context View
		this.contextViewService.layout();
	}

	getVerticalSashTop(sash: Sash): number {
		return this.titlebarHeight;
	}

	getVerticalSashLeft(sash: Sash): number {
		let sidebarPosition = this.partService.getSideBarPosition();
		if (sash === this.sashXOne) {

			if (sidebarPosition === Position.LEFT) {
				return this.sidebarWidth + this.activitybarWidth;
			}

			return this.workbenchSize.width - this.sidebarWidth - this.activitybarWidth;
		}

		return this.workbenchSize.width - this.panelWidth - (sidebarPosition === Position.RIGHT ? this.sidebarWidth + this.activitybarWidth : 0);
	}

	getVerticalSashHeight(sash: Sash): number {
		if (sash === this.sashXTwo && !this.partService.isVisible(Parts.PANEL_PART)) {
			return 0;
		}

		return this.sidebarHeight;
	}

	getHorizontalSashTop(sash: Sash): number {
		const offset = 2; // Horizontal sash should be a bit lower than the editor area, thus add 2px #5524
		return offset + (this.partService.isVisible(Parts.PANEL_PART) ? this.sidebarHeight - this.panelHeight + this.titlebarHeight : this.sidebarHeight + this.titlebarHeight);
	}

	getHorizontalSashLeft(sash: Sash): number {
		if (this.partService.getSideBarPosition() === Position.RIGHT) {
			return 0;
		}

		return this.sidebarWidth + this.activitybarWidth;
	}

	getHorizontalSashWidth(sash: Sash): number {
		return this.panelWidth;
	}

	isPanelMaximized(): boolean {
		return this.panelMaximized;
	}

	// change part size along the main axis
	resizePart(part: Parts, sizeChange: number): void {
		const panelPosition = this.partService.getPanelPosition();
		const sizeChangePxWidth = this.workbenchSize.width * (sizeChange / 100);
		const sizeChangePxHeight = this.workbenchSize.height * (sizeChange / 100);

		let doLayout = false;
		switch (part) {
			case Parts.SIDEBAR_PART:
				this.sidebarWidth = this.sidebarWidth + sizeChangePxWidth; // Sidebar can not become smaller than MIN_PART_WIDTH

				const preferredEditorPartSize = this.parts.editor.preferredSize;
				if (this.workbenchSize.width - this.sidebarWidth < preferredEditorPartSize.width) {
					this.sidebarWidth = this.workbenchSize.width - preferredEditorPartSize.width;
				}

				doLayout = true;
				break;
			case Parts.PANEL_PART:
				if (panelPosition === Position.BOTTOM) {
					this.panelHeight = this.panelHeight + sizeChangePxHeight;
				} else if (panelPosition === Position.RIGHT) {
					this.panelWidth = this.panelWidth + sizeChangePxWidth;
				}

				doLayout = true;
				break;
			case Parts.EDITOR_PART:
				// If we have one editor we can cheat and resize sidebar with the negative delta
				// If the sidebar is not visible and panel is, resize panel main axis with negative Delta
				if (this.editorGroupService.count === 1) {
					if (this.partService.isVisible(Parts.SIDEBAR_PART)) {
						this.sidebarWidth = this.sidebarWidth - sizeChangePxWidth;
						doLayout = true;
					} else if (this.partService.isVisible(Parts.PANEL_PART)) {
						if (panelPosition === Position.BOTTOM) {
							this.panelHeight = this.panelHeight - sizeChangePxHeight;
						} else if (panelPosition === Position.RIGHT) {
							this.panelWidth = this.panelWidth - sizeChangePxWidth;
						}
						doLayout = true;
					}
				} else {
					const activeGroup = this.editorGroupService.activeGroup;

					const activeGroupSize = this.editorGroupService.getSize(activeGroup);
					this.editorGroupService.setSize(activeGroup, activeGroupSize + sizeChangePxWidth);
				}
		}

		if (doLayout) {
			this.layout();
		}
	}
<<<<<<< HEAD

	public onMaximizeChange(maximized: boolean): void {
		if (!isMacintosh) {
			this.titlebarBaseHeight = maximized ? 23 : this.partLayoutInfo.titlebar.height;
		} else {
			this.titlebarBaseHeight = this.partLayoutInfo.titlebar.height;
		}
	}

	public dispose(): void {
		if (this.toUnbind) {
			dispose(this.toUnbind);
			this.toUnbind = null;
		}
	}
=======
>>>>>>> d2b6bbb4
}<|MERGE_RESOLUTION|>--- conflicted
+++ resolved
@@ -28,8 +28,9 @@
 import { SidebarPart } from 'vs/workbench/browser/parts/sidebar/sidebarPart';
 import { PanelPart } from 'vs/workbench/browser/parts/panel/panelPart';
 import { StatusbarPart } from 'vs/workbench/browser/parts/statusbar/statusbarPart';
-
-const TITLE_BAR_HEIGHT = 22;
+import { MenubarPart } from 'vs/workbench/browser/parts/menubar/menubarPart';
+
+const TITLE_BAR_HEIGHT = isMacintosh ? 22 : 29;
 const STATUS_BAR_HEIGHT = 22;
 const ACTIVITY_BAR_WIDTH = 50;
 
@@ -44,21 +45,6 @@
 const PANEL_SIZE_BEFORE_MAXIMIZED_BOUNDARY = 0.7;
 const HIDE_PANEL_HEIGHT_THRESHOLD = 50;
 const HIDE_PANEL_WIDTH_THRESHOLD = 100;
-<<<<<<< HEAD
-const TITLE_BAR_HEIGHT = isMacintosh ? 22 : 29;
-const STATUS_BAR_HEIGHT = 22;
-const ACTIVITY_BAR_WIDTH = 50;
-
-interface PartLayoutInfo {
-	titlebar: { height: number; };
-	activitybar: { width: number; };
-	sidebar: { minWidth: number; };
-	panel: { minHeight: number; minWidth: number; };
-	editor: { minWidth: number; minHeight: number; };
-	statusbar: { height: number; };
-}
-=======
->>>>>>> d2b6bbb4
 
 /**
  * The workbench layout is responsible to lay out all parts that make the Workbench.
@@ -70,23 +56,6 @@
 	private static readonly sashYHeightSettingsKey = 'workbench.panel.height';
 	private static readonly panelSizeBeforeMaximizedKey = 'workbench.panel.sizeBeforeMaximized';
 
-<<<<<<< HEAD
-	private parent: HTMLElement;
-	private workbenchContainer: HTMLElement;
-	private titlebar: Part;
-	private menubar: Part;
-	private activitybar: Part;
-	private editor: Part;
-	private sidebar: Part;
-	private panel: Part;
-	private statusbar: Part;
-	private quickopen: QuickOpenController;
-	private quickInput: QuickInputService;
-	private notificationsCenter: NotificationsCenter;
-	private notificationsToasts: NotificationsToasts;
-	private toUnbind: IDisposable[];
-=======
->>>>>>> d2b6bbb4
 	private workbenchSize: Dimension;
 
 	private sashXOne: Sash;
@@ -105,28 +74,16 @@
 
 	// Take parts as an object bag since instatation service does not have typings for constructors with 9+ arguments
 	constructor(
-<<<<<<< HEAD
-		parent: HTMLElement,
-		workbenchContainer: HTMLElement,
-		parts: {
-			titlebar: Part,
-			menubar: Part,
-			activitybar: Part,
-			editor: Part,
-			sidebar: Part,
-			panel: Part,
-			statusbar: Part
-=======
 		private parent: HTMLElement,
 		private workbenchContainer: HTMLElement,
 		private parts: {
 			titlebar: TitlebarPart,
+			menubar: MenubarPart,
 			activitybar: ActivitybarPart,
 			editor: EditorPart,
 			sidebar: SidebarPart,
 			panel: PanelPart,
 			statusbar: StatusbarPart
->>>>>>> d2b6bbb4
 		},
 		private quickopen: QuickOpenController,
 		private quickInput: QuickInputService,
@@ -139,26 +96,7 @@
 		@IThemeService private themeService: IThemeService,
 		@IEditorGroupsService private editorGroupService: IEditorGroupsService
 	) {
-<<<<<<< HEAD
-		this.parent = parent;
-		this.workbenchContainer = workbenchContainer;
-		this.titlebar = parts.titlebar;
-		this.menubar = parts.menubar;
-		this.activitybar = parts.activitybar;
-		this.editor = parts.editor;
-		this.sidebar = parts.sidebar;
-		this.panel = parts.panel;
-		this.statusbar = parts.statusbar;
-		this.quickopen = quickopen;
-		this.quickInput = quickInput;
-		this.notificationsCenter = notificationsCenter;
-		this.notificationsToasts = notificationsToasts;
-		this.toUnbind = [];
-		this.panelSizeBeforeMaximized = this.storageService.getInteger(WorkbenchLayout.panelSizeBeforeMaximizedKey, StorageScope.GLOBAL, 0);
-		this.panelMaximized = false;
-=======
 		super();
->>>>>>> d2b6bbb4
 
 		// Restore state
 		this.restorePreviousState();
@@ -168,6 +106,8 @@
 		this.sashXTwo = new Sash(this.workbenchContainer, this, { baseSize: 5 });
 		this.sashY = new Sash(this.workbenchContainer, this, { baseSize: 4, orientation: Orientation.HORIZONTAL });
 
+		this.onMaximizeChange(false);
+
 		this.registerListeners();
 	}
 
@@ -184,8 +124,6 @@
 	private registerListeners(): void {
 		this._register(this.themeService.onThemeChange(_ => this.layout()));
 		this._register(this.parts.editor.onDidPreferredSizeChange(() => this.onDidPreferredSizeChange()));
-
-		this.onMaximizeChange(false);
 
 		this.registerSashListeners();
 	}
@@ -633,7 +571,7 @@
 		}
 
 		// Menubar
-		const menubarContainer = this.menubar.getContainer();
+		const menubarContainer = this.parts.menubar.getContainer();
 		if (isMenubarHidden) {
 			hide(menubarContainer);
 		} else {
@@ -730,6 +668,14 @@
 
 		// Propagate to Context View
 		this.contextViewService.layout();
+	}
+
+	onMaximizeChange(maximized: boolean): void {
+		if (!isMacintosh) {
+			this.titlebarBaseHeight = maximized ? 23 : this.partLayoutInfo.titlebar.height;
+		} else {
+			this.titlebarBaseHeight = this.partLayoutInfo.titlebar.height;
+		}
 	}
 
 	getVerticalSashTop(sash: Sash): number {
@@ -833,22 +779,4 @@
 			this.layout();
 		}
 	}
-<<<<<<< HEAD
-
-	public onMaximizeChange(maximized: boolean): void {
-		if (!isMacintosh) {
-			this.titlebarBaseHeight = maximized ? 23 : this.partLayoutInfo.titlebar.height;
-		} else {
-			this.titlebarBaseHeight = this.partLayoutInfo.titlebar.height;
-		}
-	}
-
-	public dispose(): void {
-		if (this.toUnbind) {
-			dispose(this.toUnbind);
-			this.toUnbind = null;
-		}
-	}
-=======
->>>>>>> d2b6bbb4
 }